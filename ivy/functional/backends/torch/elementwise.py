--- conflicted
+++ resolved
@@ -672,9 +672,7 @@
 
 
 @with_unsupported_dtypes({"2.0.1 and below": ("float16",)}, backend_version)
-<<<<<<< HEAD
-@handle_numpy_arrays_in_specific_backend
-=======
+@handle_numpy_arrays_in_specific_backend
 def logaddexp2(
     x1: Union[torch.Tensor, float, list, tuple],
     x2: Union[torch.Tensor, float, list, tuple],
@@ -693,7 +691,7 @@
 
 
 @with_unsupported_dtypes({"2.0.1 and below": ("float16",)}, backend_version)
->>>>>>> 3f407e28
+@handle_numpy_arrays_in_specific_backend
 def tan(x: torch.Tensor, /, *, out: Optional[torch.Tensor] = None) -> torch.Tensor:
     x = _cast_for_unary_op(x)
     return torch.tan(x, out=out)
