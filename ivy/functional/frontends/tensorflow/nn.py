--- conflicted
+++ resolved
@@ -184,17 +184,6 @@
     padding,
     data_format=None,
     dilations=None,
-<<<<<<< HEAD
-    name=None
-):
-    dilations = 1 if dilations is None else dilations
-    strides, dilations = _reduce_strides_dilations(2, strides, dilations)
-    ret = depthwise_conv2d(input, depthwise_filter, strides=strides, padding=padding,
-                           dilations=dilations, data_format=data_format)
-    return conv2d(ret, pointwise_filter, 1, 'SAME', data_format=data_format)
-
-
-=======
     name=None,
 ):
     dilations = 1 if dilations is None else dilations
@@ -210,7 +199,6 @@
     return conv2d(ret, pointwise_filter, 1, "SAME", data_format=data_format)
 
 
->>>>>>> 7da56cf2
 @to_ivy_arrays_and_back
 def batch_normalization(x, mean, variance, offset, scale, variance_epsilon, name=None):
     ndims = len(x.shape)
@@ -223,11 +211,7 @@
         scale=scale,
         eps=variance_epsilon,
     )
-<<<<<<< HEAD
-    return ivy.permute_dims(ret, axes=(0, ndims-1, *range(1, ndims-1)))
-=======
     return ivy.permute_dims(ret, axes=(0, ndims - 1, *range(1, ndims - 1)))
->>>>>>> 7da56cf2
 
 
 @to_ivy_arrays_and_back
