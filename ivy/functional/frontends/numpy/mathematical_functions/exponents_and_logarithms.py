--- conflicted
+++ resolved
@@ -1,15 +1,11 @@
 # global
 import ivy
-<<<<<<< HEAD
-=======
 
 # local
->>>>>>> 4e7097af
 from ivy.func_wrapper import from_zero_dim_arrays_to_float
 
 
 @from_zero_dim_arrays_to_float
-<<<<<<< HEAD
 def exp(
     x,
     /,
@@ -18,7 +14,21 @@
     where=True,
     casting="same_kind",
     order="K",
-=======
+    dtype=None,
+    subok=True,
+):
+    if dtype:
+        x = ivy.astype(ivy.array(x), ivy.as_ivy_dtype(dtype))
+    ret = ivy.exp(x, out=out)
+    if ivy.is_array(where):
+        ret = ivy.where(where, ret, ivy.default(out, ivy.zeros_like(ret)), out=out)
+    return ret
+
+
+exp.unsupported_dtypes = {"torch": ("float16",)}
+
+
+@from_zero_dim_arrays_to_float
 def expm1(
     x,
     /,
@@ -119,15 +129,11 @@
     where=True,
     casting="same_kind",
     order="k",
->>>>>>> 4e7097af
     dtype=None,
     subok=True,
 ):
     if dtype:
         x = ivy.astype(ivy.array(x), ivy.as_ivy_dtype(dtype))
-<<<<<<< HEAD
-    ret = ivy.exp(x, out=out)
-=======
     ret = ivy.log1p(x, out=out)
     if ivy.is_array(where):
         ret = ivy.where(where, ret, ivy.default(out, ivy.zeros_like(ret)), out=out)
@@ -154,14 +160,9 @@
         x1 = ivy.astype(ivy.array(x1), ivy.as_ivy_dtype(dtype))
         x2 = ivy.astype(ivy.array(x2), ivy.as_ivy_dtype(dtype))
     ret = ivy.logaddexp(x1, x2, out=out)
->>>>>>> 4e7097af
     if ivy.is_array(where):
         ret = ivy.where(where, ret, ivy.default(out, ivy.zeros_like(ret)), out=out)
     return ret
 
 
-<<<<<<< HEAD
-exp.unsupported_dtypes = {"torch": ("float16",)}
-=======
-logaddexp.unsupported_dtypes = {"torch": ("float16",)}
->>>>>>> 4e7097af
+logaddexp.unsupported_dtypes = {"torch": ("float16",)}