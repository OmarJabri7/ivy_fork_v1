# global
from hypothesis import given, strategies as st
import numpy as np

# local
import ivy_tests.test_ivy.helpers as helpers
import ivy_tests.test_ivy.test_frontends.test_numpy.helpers as np_helpers
from ivy_tests.test_ivy.helpers import handle_cmd_line_args


# abs
@handle_cmd_line_args
@given(
    dtype_and_x=helpers.dtype_and_values(
        available_dtypes=helpers.get_dtypes("signed_integer"),
    ),
    num_positional_args=helpers.num_positional_args(
        fn_name="ivy.functional.frontends.jax.numpy.abs"
    ),
)
def test_jax_numpy_abs(
    dtype_and_x,
    as_variable,
    num_positional_args,
    native_array,
):
    input_dtype, x = dtype_and_x
    helpers.test_frontend_function(
        input_dtypes=input_dtype,
        as_variable_flags=as_variable,
        with_out=False,
        num_positional_args=num_positional_args,
        native_array_flags=native_array,
        frontend="jax",
        fn_tree="numpy.abs",
        x=x[0],
    )


# absolute
@handle_cmd_line_args
@given(
    dtype_and_x=helpers.dtype_and_values(
        available_dtypes=helpers.get_dtypes("signed_integer"),
    ),
    num_positional_args=helpers.num_positional_args(
        fn_name="ivy.functional.frontends.jax.numpy.absolute"
    ),
)
def test_jax_numpy_absolute(
    dtype_and_x,
    as_variable,
    num_positional_args,
    native_array,
):
    input_dtype, x = dtype_and_x
    helpers.test_frontend_function(
        input_dtypes=input_dtype,
        as_variable_flags=as_variable,
        with_out=False,
        num_positional_args=num_positional_args,
        native_array_flags=native_array,
        frontend="jax",
        fn_tree="numpy.absolute",
        x=x[0],
    )


# argmax
@handle_cmd_line_args
@given(
    dtype_and_x=helpers.dtype_values_axis(
        available_dtypes=helpers.get_dtypes("numeric"),
        force_int_axis=True,
        min_num_dims=1,
        valid_axis=True,
    ),
    num_positional_args=helpers.num_positional_args(
        fn_name="ivy.functional.frontends.jax.numpy.argmax"
    ),
    keepdims=st.booleans(),
)
def test_jax_numpy_argmax(
    dtype_and_x,
    as_variable,
    num_positional_args,
    native_array,
    keepdims,
    fw,
):
    input_dtype, x, axis = dtype_and_x
    helpers.test_frontend_function(
        input_dtypes=input_dtype,
        as_variable_flags=as_variable,
        with_out=False,
        num_positional_args=num_positional_args,
        native_array_flags=native_array,
        frontend="jax",
        fn_tree="numpy.argmax",
        a=x[0],
        axis=axis,
        out=None,
        keepdims=keepdims,
    )


# add
@handle_cmd_line_args
@given(
    dtype_and_x=helpers.dtype_and_values(
        available_dtypes=helpers.get_dtypes("float"), num_arrays=2, shared_dtype=True
    ),
    num_positional_args=helpers.num_positional_args(
        fn_name="ivy.functional.frontends.jax.numpy.add"
    ),
)
def test_jax_numpy_add(
    dtype_and_x,
    as_variable,
    num_positional_args,
    native_array,
):
    input_dtype, x = dtype_and_x
    helpers.test_frontend_function(
        input_dtypes=input_dtype,
        as_variable_flags=as_variable,
        with_out=False,
        num_positional_args=num_positional_args,
        native_array_flags=native_array,
        frontend="jax",
        fn_tree="numpy.add",
        x1=x[0],
        x2=x[0],
    )


# all
@handle_cmd_line_args
@given(
    dtype_and_x=helpers.dtype_and_values(
        available_dtypes=st.one_of(st.just(("bool",)), helpers.get_dtypes("integer")),
    ),
    num_positional_args=helpers.num_positional_args(
        fn_name="ivy.functional.frontends.jax.numpy.all"
    ),
)
def test_jax_numpy_all(
    dtype_and_x,
    as_variable,
    num_positional_args,
    native_array,
):
    input_dtype, x = dtype_and_x
    helpers.test_frontend_function(
        input_dtypes=input_dtype,
        as_variable_flags=as_variable,
        with_out=False,
        num_positional_args=num_positional_args,
        native_array_flags=native_array,
        frontend="jax",
        fn_tree="numpy.all",
        a=x[0],
    )


# allclose
@handle_cmd_line_args
@given(
    dtype_and_input=helpers.dtype_and_values(
        available_dtypes=helpers.get_dtypes("float"),
        num_arrays=2,
        shared_dtype=True,
    ),
    num_positional_args=helpers.num_positional_args(
        fn_name="ivy.functional.frontends.jax.numpy.allclose"
    ),
    equal_nan=st.booleans(),
)
def test_jax_numpy_allclose(
    dtype_and_input,
    equal_nan,
    as_variable,
    num_positional_args,
    native_array,
):
    input_dtype, input = dtype_and_input
    helpers.test_frontend_function(
        input_dtypes=input_dtype,
        as_variable_flags=as_variable,
        with_out=False,
        num_positional_args=num_positional_args,
        native_array_flags=native_array,
        frontend="jax",
        fn_tree="numpy.allclose",
        rtol=1e-05,
        atol=1e-08,
        a=input[0],
        b=input[1],
        equal_nan=equal_nan,
    )


# broadcast_to
@st.composite
def _get_input_and_broadcast_shape(draw):
    dim1 = draw(helpers.ints(min_value=2, max_value=5))
    x_dtype, x = draw(
        helpers.dtype_and_values(
            available_dtypes=helpers.get_dtypes("valid"),
            min_num_dims=1,
            max_num_dims=5,
            min_dim_size=2,
            max_dim_size=10,
            shape=(dim1,),
        )
    )
    broadcast_dim = draw(helpers.ints(min_value=1, max_value=3))
    shape = ()
    for _ in range(broadcast_dim):
        shape += (draw(helpers.ints(min_value=1, max_value=dim1)),)
    shape += (dim1,)
    return x_dtype, x, shape


@handle_cmd_line_args
@given(
    input_x_broadcast=_get_input_and_broadcast_shape(),
    num_positional_args=helpers.num_positional_args(
        fn_name="ivy.functional.frontends.jax.numpy.broadcast_to"
    ),
)
def test_jax_numpy_broadcast_to(
    input_x_broadcast,
    num_positional_args,
    as_variable,
    native_array,
):
    x_dtype, x, shape = input_x_broadcast
    helpers.test_frontend_function(
        input_dtypes=x_dtype,
        as_variable_flags=as_variable,
        with_out=False,
        num_positional_args=num_positional_args,
        native_array_flags=native_array,
        frontend="jax",
        fn_tree="numpy.broadcast_to",
        arr=x[0],
        shape=shape,
    )


@st.composite
def _get_clip_inputs(draw):
    shape = draw(
        helpers.get_shape(
            min_num_dims=1, max_num_dims=5, min_dim_size=2, max_dim_size=10
        )
    )
    x_dtype, x = draw(
        helpers.dtype_and_values(
            available_dtypes=helpers.get_dtypes("numeric"),
            shape=shape,
        )
    )
    min = draw(st.booleans())
    if min:
        max = draw(st.booleans())
        min = draw(
            helpers.array_values(
                dtype=x_dtype[0], shape=shape, min_value=-50, max_value=5
            )
        )
        max = (
            draw(
                helpers.array_values(
                    dtype=x_dtype[0], shape=shape, min_value=6, max_value=50
                )
            )
            if max
            else None
        )
    else:
        min = None
        max = draw(
            helpers.array_values(
                dtype=x_dtype[0], shape=shape, min_value=6, max_value=50
            )
        )
    return x_dtype, x, min, max


# clip
@handle_cmd_line_args
@given(
    input_and_ranges=_get_clip_inputs(),
    num_positional_args=helpers.num_positional_args(
        fn_name="ivy.functional.frontends.jax.numpy.clip"
    ),
)
def test_jax_numpy_clip(
    input_and_ranges,
    num_positional_args,
    with_out,
    as_variable,
    native_array,
):
    x_dtype, x, min, max = input_and_ranges
    helpers.test_frontend_function(
        input_dtypes=x_dtype,
        as_variable_flags=as_variable,
        with_out=with_out,
        num_positional_args=num_positional_args,
        native_array_flags=native_array,
        frontend="jax",
        fn_tree="numpy.clip",
        a=x[0],
        a_min=min,
        a_max=max,
        out=None,
    )


# reshape
@st.composite
def _get_input_and_reshape(draw):
    shape = draw(
        helpers.get_shape(
            min_num_dims=2, max_num_dims=5, min_dim_size=2, max_dim_size=10
        )
    )
    x_dtype, x = draw(
        helpers.dtype_and_values(
            available_dtypes=helpers.get_dtypes("valid"),
            min_num_dims=1,
            max_num_dims=5,
            min_dim_size=2,
            max_dim_size=10,
            shape=shape,
        )
    )
    new_shape = shape[1:] + (shape[0],)
    return x_dtype, x, new_shape


@handle_cmd_line_args
@given(
    input_x_shape=_get_input_and_reshape(),
    num_positional_args=helpers.num_positional_args(
        fn_name="ivy.functional.frontends.jax.numpy.reshape"
    ),
)
def test_jax_numpy_reshape(
    input_x_shape,
    num_positional_args,
    as_variable,
    native_array,
):
    x_dtype, x, shape = input_x_shape
    helpers.test_frontend_function(
        input_dtypes=x_dtype,
        as_variable_flags=as_variable,
        with_out=False,
        num_positional_args=num_positional_args,
        native_array_flags=native_array,
        frontend="jax",
        fn_tree="numpy.reshape",
        a=x[0],
        newshape=shape,
    )


@st.composite
def _arrays_idx_n_dtypes(draw):
    num_dims = draw(st.shared(helpers.ints(min_value=1, max_value=4), key="num_dims"))
    num_arrays = draw(
        st.shared(helpers.ints(min_value=2, max_value=4), key="num_arrays")
    )
    common_shape = draw(
        helpers.lists(
            arg=helpers.ints(min_value=2, max_value=3),
            min_size=num_dims - 1,
            max_size=num_dims - 1,
        )
    )
    unique_idx = draw(helpers.ints(min_value=0, max_value=num_dims - 1))
    unique_dims = draw(
        helpers.lists(
            arg=helpers.ints(min_value=2, max_value=3),
            min_size=num_arrays,
            max_size=num_arrays,
        )
    )
    xs = list()
    input_dtypes = draw(
        helpers.array_dtypes(available_dtypes=draw(helpers.get_dtypes("valid")))
    )
    for ud, dt in zip(unique_dims, input_dtypes):
        x = draw(
            helpers.array_values(
                shape=common_shape[:unique_idx] + [ud] + common_shape[unique_idx:],
                dtype=dt,
            )
        )
        xs.append(x)
    return xs, input_dtypes, unique_idx


@handle_cmd_line_args
@given(
    xs_n_input_dtypes_n_unique_idx=_arrays_idx_n_dtypes(),
    dtype=helpers.get_dtypes("numeric", none=True, full=False),
    num_positional_args=helpers.num_positional_args(
        fn_name="ivy.functional.frontends.jax.numpy.concatenate"
    ),
)
def test_jax_numpy_concat(
    xs_n_input_dtypes_n_unique_idx,
    as_variable,
    dtype,
    num_positional_args,
    native_array,
):
    xs, input_dtypes, unique_idx = xs_n_input_dtypes_n_unique_idx
    helpers.test_frontend_function(
        input_dtypes=input_dtypes,
        as_variable_flags=as_variable,
        with_out=False,
        num_positional_args=num_positional_args,
        native_array_flags=native_array,
        frontend="jax",
        fn_tree="numpy.concatenate",
        arrays=xs,
        axis=unique_idx,
        dtype=dtype,
    )


@handle_cmd_line_args
@given(
    dtype_x_axis=helpers.dtype_values_axis(
        available_dtypes=helpers.get_dtypes("numeric"),
        min_num_dims=1,
        max_num_dims=5,
        min_dim_size=2,
        max_dim_size=10,
        force_int_axis=True,
        valid_axis=True,
    ),
    dtype=helpers.get_dtypes("numeric", full=False),
    keepdims=st.booleans(),
    where=np_helpers.where(),
    num_positional_args=helpers.num_positional_args(
        fn_name="ivy.functional.frontends.jax.numpy.mean"
    ),
)
def test_jax_numpy_mean(
    dtype_x_axis,
    dtype,
    keepdims,
    where,
    num_positional_args,
    with_out,
    as_variable,
    native_array,
):
    x_dtype, x, axis = dtype_x_axis
    where, as_variable, native_array = np_helpers.handle_where_and_array_bools(
        where=where,
        input_dtype=x_dtype,
        as_variable=as_variable,
        native_array=native_array,
    )
    np_helpers.test_frontend_function(
        input_dtypes=x_dtype,
        as_variable_flags=as_variable,
        with_out=with_out,
        num_positional_args=num_positional_args,
        native_array_flags=native_array,
        frontend="jax",
        fn_tree="numpy.mean",
        a=x[0],
        axis=axis,
        dtype=dtype,
        out=None,
        keepdims=keepdims,
        where=where,
    )


# uint16
@handle_cmd_line_args
@given(
    dtype_and_x=helpers.dtype_and_values(
        available_dtypes=helpers.get_dtypes("integer"),
    ),
    num_positional_args=helpers.num_positional_args(
        fn_name="ivy.functional.frontends.jax.numpy.uint16"
    ),
)
def test_jax_numpy_uint16(
    dtype_and_x,
    as_variable,
    num_positional_args,
    native_array,
):
    input_dtype, x = dtype_and_x
    helpers.test_frontend_function(
        input_dtypes=input_dtype,
        as_variable_flags=as_variable,
        with_out=False,
        num_positional_args=num_positional_args,
        native_array_flags=native_array,
        frontend="jax",
        fn_tree="numpy.uint16",
        x=x[0],
    )


# var
@handle_cmd_line_args
@given(
    dtype_x_axis=helpers.dtype_values_axis(
        available_dtypes=helpers.get_dtypes("numeric"),
        min_num_dims=1,
        max_num_dims=5,
        min_dim_size=2,
        max_dim_size=10,
        force_int_axis=True,
        valid_axis=True,
    ),
    dtype=helpers.get_dtypes("numeric", full=False),
    ddof=st.floats(min_value=0, max_value=1),
    keepdims=st.booleans(),
    where=np_helpers.where(),
    num_positional_args=helpers.num_positional_args(
        fn_name="ivy.functional.frontends.jax.numpy.var"
    ),
)
def test_jax_numpy_var(
    dtype_x_axis,
    dtype,
    ddof,
    keepdims,
    where,
    num_positional_args,
    with_out,
    as_variable,
    native_array,
):
    x_dtype, x, axis = dtype_x_axis
    where, as_variable, native_array = np_helpers.handle_where_and_array_bools(
        where=where,
        input_dtype=x_dtype,
        as_variable=as_variable,
        native_array=native_array,
    )
    np_helpers.test_frontend_function(
        input_dtypes=x_dtype,
        as_variable_flags=as_variable,
        with_out=with_out,
        num_positional_args=num_positional_args,
        native_array_flags=native_array,
        frontend="jax",
        fn_tree="numpy.var",
        a=x[0],
        axis=axis,
        dtype=dtype,
        out=None,
        ddof=ddof,
        keepdims=keepdims,
        where=where,
    )


# dot
@st.composite
def _get_dtype_input_and_vectors(draw):
    dim_size = draw(helpers.ints(min_value=1, max_value=5))
    dtype = draw(helpers.get_dtypes("float", index=1, full=False))
    if dim_size == 1:
        vec1 = draw(
            helpers.array_values(
                dtype=dtype[0], shape=(dim_size,), min_value=2, max_value=5
            )
        )
        vec2 = draw(
            helpers.array_values(
                dtype=dtype[0], shape=(dim_size,), min_value=2, max_value=5
            )
        )
    else:
        vec1 = draw(
            helpers.array_values(
                dtype=dtype[0], shape=(dim_size, dim_size), min_value=2, max_value=5
            )
        )
        vec2 = draw(
            helpers.array_values(
                dtype=dtype[0], shape=(dim_size, dim_size), min_value=2, max_value=5
            )
        )
    return dtype, vec1, vec2


# mod
@handle_cmd_line_args
@given(
    dtype_and_x=helpers.dtype_and_values(
        available_dtypes=helpers.get_dtypes("float"), num_arrays=2
    ),
    num_positional_args=helpers.num_positional_args(
        fn_name="ivy.functional.frontends.jax.numpy.mod"
    ),
)
def test_jax_numpy_mod(
    dtype_and_x,
    as_variable,
    num_positional_args,
    native_array,
    fw,
):
    input_dtype, x = dtype_and_x
    helpers.test_frontend_function(
        input_dtypes=input_dtype,
        as_variable_flags=as_variable,
        with_out=False,
        num_positional_args=num_positional_args,
        native_array_flags=native_array,
        frontend="jax",
        fn_tree="numpy.mod",
        x1=x[0],
        x2=x[1],
    )


@handle_cmd_line_args
@given(
    dtype_x_y=_get_dtype_input_and_vectors(),
    num_positional_args=helpers.num_positional_args(
        fn_name="ivy.functional.frontends.jax.numpy.dot"
    ),
)
def test_jax_numpy_dot(
    dtype_x_y,
    num_positional_args,
    as_variable,
    native_array,
):
    input_dtype, x, y = dtype_x_y
    helpers.test_frontend_function(
        input_dtypes=input_dtype,
        as_variable_flags=as_variable,
        with_out=False,
        num_positional_args=num_positional_args,
        native_array_flags=native_array,
        rtol=1e-01,
        atol=1e-01,
        frontend="jax",
        fn_tree="numpy.dot",
        a=x,
        b=y,
        precision=None,
    )


# einsum
@handle_cmd_line_args
@given(
    eq_n_op_n_shp=st.sampled_from(
        [
            ("ii", (np.arange(25).reshape(5, 5),), ()),
            ("ii->i", (np.arange(25).reshape(5, 5),), (5,)),
            ("ij,j", (np.arange(25).reshape(5, 5), np.arange(5)), (5,)),
        ]
    ),
    dtype=helpers.get_dtypes("float", full=False),
)
def test_jax_numpy_einsum(
    eq_n_op_n_shp, dtype, with_out, as_variable, native_array, fw, device
):
    eq, operands, true_shape = eq_n_op_n_shp
    kw = {}
    i = 0
    for x_ in operands:
        kw["x{}".format(i)] = x_
        i += 1
    num_positional_args = len(operands)
    helpers.test_frontend_function(
        input_dtypes=dtype,
        as_variable_flags=as_variable,
        with_out=with_out,
        num_positional_args=num_positional_args,
        native_array_flags=native_array,
        frontend="jax",
        fn_tree="numpy.einsum",
        out=None,
        optimize=eq,
        precision=None,
        _use_xeinsum=False,
        **kw
    )


# arctan
@handle_cmd_line_args
@given(
    dtype_and_x=helpers.dtype_and_values(available_dtypes=helpers.get_dtypes("float")),
    dtype=helpers.get_dtypes("float", full=False, none=True),
    num_positional_args=helpers.num_positional_args(
        fn_name="ivy.functional.frontends.jax.numpy.arctan"
    ),
)
def test_jax_numpy_arctan(
    dtype_and_x,
    dtype,
    as_variable,
    with_out,
    num_positional_args,
    native_array,
    fw,
):
    input_dtype, x = dtype_and_x
    helpers.test_frontend_function(
        input_dtypes=input_dtype,
        as_variable_flags=as_variable,
        with_out=with_out,
        num_positional_args=num_positional_args,
        native_array_flags=native_array,
        frontend="jax",
        fn_tree="numpy.arctan",
        x=x[0],
    )


# arctan2
@handle_cmd_line_args
@given(
    dtype_and_x=helpers.dtype_and_values(
        available_dtypes=helpers.get_dtypes("float"),
        num_arrays=2,
        shared_dtype=True,
    ),
    num_positional_args=helpers.num_positional_args(
        fn_name="functional.frontends.jax.numpy.arctan2"
    ),
)
def test_jax_numpy_arctan2(
    dtype_and_x,
    as_variable,
    with_out,
    num_positional_args,
    native_array,
):
    input_dtype, x = dtype_and_x
    helpers.test_frontend_function(
        input_dtypes=input_dtype,
        as_variable_flags=as_variable,
        with_out=with_out,
        num_positional_args=num_positional_args,
        native_array_flags=native_array,
        frontend="jax",
        fn_tree="numpy.arctan2",
        x1=x[0],
        x2=x[1],
    )


@handle_cmd_line_args
@given(
    dtype_and_x=helpers.dtype_and_values(available_dtypes=helpers.get_dtypes("float")),
    num_positional_args=helpers.num_positional_args(
        fn_name="ivy.functional.frontends.jax.numpy.cos"
    ),
)
def test_jax_numpy_cos(
    dtype_and_x,
    as_variable,
    with_out,
    num_positional_args,
    native_array,
    fw,
):
    input_dtype, x = dtype_and_x
    helpers.test_frontend_function(
        input_dtypes=input_dtype,
        as_variable_flags=as_variable,
        with_out=with_out,
        num_positional_args=num_positional_args,
        native_array_flags=native_array,
        frontend="jax",
        fn_tree="numpy.cos",
        x=x[0],
    )


@handle_cmd_line_args
@given(
    dtype_and_x=helpers.dtype_and_values(available_dtypes=helpers.get_dtypes("float")),
    num_positional_args=helpers.num_positional_args(
        fn_name="ivy.functional.frontends.jax.numpy.cosh"
    ),
)
def test_jax_numpy_cosh(
    dtype_and_x,
    as_variable,
    with_out,
    num_positional_args,
    native_array,
    fw,
):
    input_dtype, x = dtype_and_x
    helpers.test_frontend_function(
        input_dtypes=input_dtype,
        as_variable_flags=as_variable,
        with_out=with_out,
        num_positional_args=num_positional_args,
        native_array_flags=native_array,
        frontend="jax",
        fn_tree="numpy.cosh",
        x=x[0],
    )


@handle_cmd_line_args
@given(
    dtype_and_x=helpers.dtype_and_values(available_dtypes=helpers.get_dtypes("float")),
    num_positional_args=helpers.num_positional_args(
        fn_name="ivy.functional.frontends.jax.numpy.tanh"
    ),
)
def test_jax_numpy_tanh(
    dtype_and_x,
    as_variable,
    with_out,
    num_positional_args,
    native_array,
    fw,
):
    input_dtype, x = dtype_and_x
    helpers.test_frontend_function(
        input_dtypes=input_dtype,
        as_variable_flags=as_variable,
        with_out=with_out,
        num_positional_args=num_positional_args,
        native_array_flags=native_array,
        frontend="jax",
        fn_tree="numpy.tanh",
        x=x[0],
    )


@handle_cmd_line_args
@given(
    dtype_and_x=helpers.dtype_and_values(available_dtypes=helpers.get_dtypes("float")),
    num_positional_args=helpers.num_positional_args(
        fn_name="ivy.functional.frontends.jax.numpy.sinh"
    ),
)
def test_jax_numpy_sinh(
    dtype_and_x,
    as_variable,
    with_out,
    num_positional_args,
    native_array,
    fw,
):
    input_dtype, x = dtype_and_x
    helpers.test_frontend_function(
        input_dtypes=input_dtype,
        as_variable_flags=as_variable,
        with_out=with_out,
        num_positional_args=num_positional_args,
        native_array_flags=native_array,
        frontend="jax",
        fn_tree="numpy.sinh",
        x=x[0],
    )


@handle_cmd_line_args
@given(
    dtype_and_x=helpers.dtype_and_values(available_dtypes=helpers.get_dtypes("float")),
    num_positional_args=helpers.num_positional_args(
        fn_name="ivy.functional.frontends.jax.numpy.sin"
    ),
)
def test_jax_numpy_sin(
    dtype_and_x,
    as_variable,
    with_out,
    num_positional_args,
    native_array,
    fw,
):
    input_dtype, x = dtype_and_x
    helpers.test_frontend_function(
        input_dtypes=input_dtype,
        as_variable_flags=as_variable,
        with_out=with_out,
        num_positional_args=num_positional_args,
        native_array_flags=native_array,
        frontend="jax",
        fn_tree="numpy.sin",
        x=x[0],
    )


# floor
@handle_cmd_line_args
@given(
    dtype_and_x=helpers.dtype_and_values(available_dtypes=helpers.get_dtypes("float")),
    dtype=helpers.get_dtypes("float", full=False, none=True),
    num_positional_args=helpers.num_positional_args(
        fn_name="ivy.functional.frontends.jax.numpy.floor"
    ),
)
def test_jax_numpy_floor(
    dtype_and_x, dtype, as_variable, with_out, num_positional_args, native_array
):
    input_dtype, x = dtype_and_x
    helpers.test_frontend_function(
        input_dtypes=input_dtype,
        as_variable_flags=as_variable,
        with_out=with_out,
        num_positional_args=num_positional_args,
        native_array_flags=native_array,
        frontend="jax",
        fn_tree="numpy.floor",
        x=x[0],
    )


# fmax
@handle_cmd_line_args
@given(
    dtype_and_inputs=helpers.dtype_and_values(
        available_dtypes=helpers.get_dtypes("numeric"),
        num_arrays=2,
        shared_dtype=True,
        min_value=-np.inf,
        max_value=np.inf,
    ),
    num_positional_args=helpers.num_positional_args(
        fn_name="ivy.functional.frontends.jax.numpy.fmax"
    ),
)
def test_jax_numpy_fmax(
    dtype_and_inputs,
    as_variable,
    with_out,
    num_positional_args,
    native_array,
):
    input_dtype, inputs = dtype_and_inputs
    helpers.test_frontend_function(
        input_dtypes=input_dtype,
        as_variable_flags=as_variable,
        with_out=with_out,
        num_positional_args=num_positional_args,
        native_array_flags=native_array,
        frontend="jax",
        fn_tree="numpy.fmax",
        x1=inputs[0],
        x2=inputs[1],
    )


@handle_cmd_line_args
@given(
    dtype_and_x=helpers.dtype_and_values(
        available_dtypes=helpers.get_dtypes("numeric"),
        num_arrays=2,
        shared_dtype=True,
    ),
    equal_nan=st.booleans(),
    num_positional_args=helpers.num_positional_args(
        fn_name="ivy.functional.frontends.jax.numpy.array_equal"
    ),
)
def test_jax_numpy_array_equal(
    dtype_and_x,
    as_variable,
    equal_nan,
    with_out,
    num_positional_args,
    native_array,
):
    input_dtype, x = dtype_and_x
    helpers.test_frontend_function(
        input_dtypes=input_dtype,
        as_variable_flags=as_variable,
        with_out=with_out,
        num_positional_args=num_positional_args,
        native_array_flags=native_array,
        frontend="jax",
        fn_tree="numpy.array_equal",
        a1=np.array(x[0], dtype=input_dtype[0]),
        a2=np.array(x[1], dtype=input_dtype[1]),
        equal_nan=equal_nan,
    )


@handle_cmd_line_args
@given(
    dtype_and_x=helpers.dtype_and_values(
        available_dtypes=helpers.get_dtypes("numeric"),
        num_arrays=2,
        shared_dtype=True,
    ),
    num_positional_args=helpers.num_positional_args(
        fn_name="ivy.functional.frontends.jax.numpy.array_equiv"
    ),
)
def test_jax_numpy_array_equiv(
    dtype_and_x,
    as_variable,
    with_out,
    num_positional_args,
    native_array,
):
    input_dtype, x = dtype_and_x
    helpers.test_frontend_function(
        input_dtypes=input_dtype,
        as_variable_flags=as_variable,
        with_out=with_out,
        num_positional_args=num_positional_args,
        native_array_flags=native_array,
        frontend="jax",
        fn_tree="numpy.array_equiv",
        a1=np.array(x[0], dtype=input_dtype[0]),
        a2=np.array(x[1], dtype=input_dtype[1]),
    )


# zeros
@handle_cmd_line_args
@given(
    input_dtypes=helpers.get_dtypes(
        "integer",
        full=True,
        none=False,
    ),
    shape=helpers.get_shape(
        allow_none=False,
        min_num_dims=1,
        max_num_dims=5,
        min_dim_size=1,
        max_dim_size=10,
    ),
    dtypes=helpers.get_dtypes(
        "numeric",
        full=False,
        none=True,
    ),
    num_positional_args=helpers.num_positional_args(
        fn_name="ivy.functional.frontends.jax.numpy.zeros",
    ),
)
def test_jax_numpy_zeros(
    input_dtypes,
    as_variable,
    with_out,
    shape,
    dtypes,
    num_positional_args,
    native_array,
):
    helpers.test_frontend_function(
        input_dtypes=input_dtypes,
        as_variable_flags=as_variable,
        with_out=with_out,
        num_positional_args=num_positional_args,
        native_array_flags=native_array,
        frontend="jax",
        fn_tree="numpy.zeros",
        shape=shape,
        dtype=dtypes[0],
    )


# arccos
@handle_cmd_line_args
@given(
    dtype_and_x=helpers.dtype_and_values(available_dtypes=helpers.get_dtypes("float")),
    dtype=helpers.get_dtypes("float", full=False, none=True),
    num_positional_args=helpers.num_positional_args(
        fn_name="ivy.functional.frontends.jax.numpy.arccos"
    ),
)
def test_jax_numpy_arccos(
    dtype_and_x,
    dtype,
    as_variable,
    with_out,
    num_positional_args,
    native_array,
    fw,
):
    input_dtype, x = dtype_and_x
    helpers.test_frontend_function(
        input_dtypes=input_dtype,
        as_variable_flags=as_variable,
        with_out=with_out,
        num_positional_args=num_positional_args,
        native_array_flags=native_array,
        frontend="jax",
        fn_tree="numpy.arccos",
        x=x[0],
    )


# arccosh
@handle_cmd_line_args
@given(
    dtype_and_x=helpers.dtype_and_values(available_dtypes=helpers.get_dtypes("float")),
    dtype=helpers.get_dtypes("float", full=False, none=True),
    num_positional_args=helpers.num_positional_args(
        fn_name="ivy.functional.frontends.jax.numpy.arccosh"
    ),
)
def test_jax_numpy_arccosh(
    dtype_and_x,
    dtype,
    as_variable,
    with_out,
    num_positional_args,
    native_array,
    fw,
):
    input_dtype, x = dtype_and_x
    helpers.test_frontend_function(
        input_dtypes=input_dtype,
        as_variable_flags=as_variable,
        with_out=with_out,
        num_positional_args=num_positional_args,
        native_array_flags=native_array,
        frontend="jax",
        fn_tree="numpy.arccosh",
        x=x[0],
    )


# arcsin
@handle_cmd_line_args
@given(
    dtype_and_x=helpers.dtype_and_values(available_dtypes=helpers.get_dtypes("float")),
    dtype=helpers.get_dtypes("float", full=False, none=True),
    num_positional_args=helpers.num_positional_args(
        fn_name="ivy.functional.frontends.jax.numpy.arcsin"
    ),
)
def test_jax_numpy_arcsin(
    dtype_and_x,
    dtype,
    as_variable,
    with_out,
    num_positional_args,
    native_array,
    fw,
):
    input_dtype, x = dtype_and_x
    helpers.test_frontend_function(
        input_dtypes=input_dtype,
        as_variable_flags=as_variable,
        with_out=with_out,
        num_positional_args=num_positional_args,
        native_array_flags=native_array,
        frontend="jax",
        fn_tree="numpy.arcsin",
        x=x[0],
    )


# arcsinh
@handle_cmd_line_args
@given(
    dtype_and_x=helpers.dtype_and_values(available_dtypes=helpers.get_dtypes("float")),
    dtype=helpers.get_dtypes("float", full=False, none=True),
    num_positional_args=helpers.num_positional_args(
        fn_name="ivy.functional.frontends.jax.numpy.arcsinh"
    ),
)
def test_jax_numpy_arcsinh(
    dtype_and_x,
    dtype,
    as_variable,
    with_out,
    num_positional_args,
    native_array,
    fw,
):
    input_dtype, x = dtype_and_x
    helpers.test_frontend_function(
        input_dtypes=input_dtype,
        as_variable_flags=as_variable,
        with_out=with_out,
        num_positional_args=num_positional_args,
        native_array_flags=native_array,
        frontend="jax",
        fn_tree="numpy.arcsinh",
        x=x[0],
    )
<<<<<<< HEAD
    
=======

>>>>>>> 7ee15d1c

# argmin
@handle_cmd_line_args
@given(
    dtype_and_x=helpers.dtype_values_axis(
        available_dtypes=helpers.get_dtypes("numeric")
    ),
    num_positional_args=helpers.num_positional_args(
        fn_name="ivy.functional.frontends.jax.numpy.argmin"
    ),
    keepdims=st.booleans(),
)
def test_jax_numpy_argmin(
    dtype_and_x,
    as_variable,
    num_positional_args,
    native_array,
    keepdims,
    fw,
):
    input_dtype, x, axis = dtype_and_x
    helpers.test_frontend_function(
        input_dtypes=input_dtype,
        as_variable_flags=as_variable,
        with_out=False,
        num_positional_args=num_positional_args,
        native_array_flags=native_array,
        fw=fw,
        frontend="jax",
        fn_tree="numpy.argmin",
        a=np.asarray(x, dtype=input_dtype),
        axis=axis,
        keepdims=keepdims,
<<<<<<< HEAD
    )
 
=======
    )
>>>>>>> 7ee15d1c
<|MERGE_RESOLUTION|>--- conflicted
+++ resolved
@@ -1200,11 +1200,7 @@
         fn_tree="numpy.arcsinh",
         x=x[0],
     )
-<<<<<<< HEAD
-    
-=======
-
->>>>>>> 7ee15d1c
+
 
 # argmin
 @handle_cmd_line_args
@@ -1238,9 +1234,4 @@
         a=np.asarray(x, dtype=input_dtype),
         axis=axis,
         keepdims=keepdims,
-<<<<<<< HEAD
-    )
- 
-=======
-    )
->>>>>>> 7ee15d1c
+    )